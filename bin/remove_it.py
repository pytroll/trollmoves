--- conflicted
+++ resolved
@@ -1,13 +1,8 @@
 #!/usr/bin/env python
 # -*- coding: utf-8 -*-
 #
-<<<<<<< HEAD
-# Copyright (c) 2015 - 2023 Pytroll Developers
-=======
 # Copyright (c) 2015 - 2025 Pytroll Developers
->>>>>>> 3d1c0d80
-#
-
+#
 # This program is free software: you can redistribute it and/or modify
 # it under the terms of the GNU General Public License as published by
 # the Free Software Foundation, either version 3 of the License, or
@@ -23,25 +18,15 @@
 
 """Remove files, and send messages about it."""
 
-<<<<<<< HEAD
-from configparser import RawConfigParser, NoOptionError
-import time
-=======
->>>>>>> 3d1c0d80
 import argparse
 import getpass
 import logging
 import logging.handlers
 import socket
-<<<<<<< HEAD
-from trollmoves.filescleaner import (get_config_items,
-                                     clean_section)
-=======
 import time
 from configparser import NoOptionError, RawConfigParser
 
 from trollmoves.filescleaner import FilesCleaner
->>>>>>> 3d1c0d80
 
 LOGGER = logging.getLogger(__name__)
 
@@ -51,24 +36,6 @@
 except ImportError:
 
     class Publish(object):
-<<<<<<< HEAD
-        """Dummy publish class to handle the case when Posttroll is not being used or not available."""
-
-        def __enter__(self):
-            """Enter the dummy publisher."""
-            return self
-
-        def __exit__(self, etype, value, traceback):
-            """Exit the dummy publisher."""
-            pass
-
-        def send(self, msg):
-            """Fake send message - however here nothing is being sent."""
-            pass
-
-    def Message(*args, **kwargs):
-        """Handle messaging in case posttroll is not avalable."""
-=======
         """A fake publish in case posttroll isn't installed."""
 
         def __enter__(self):
@@ -83,22 +50,14 @@
 
     def Message(*args, **kwargs):
         """Fake message object in case posttroll isn't installed."""
->>>>>>> 3d1c0d80
         del args, kwargs
 
 
 class BufferingSMTPHandler(logging.handlers.BufferingHandler):
-<<<<<<< HEAD
-    """Handle buffering of logging info for the SMTP log-handler."""
-
-    def __init__(self, mailhost, fromaddr, toaddrs, subject, capacity):
-        """Set up buffer log-handling."""
-=======
     """A logging handler for emails."""
 
     def __init__(self, mailhost, fromaddr, toaddrs, subject, capacity):
         """Set up the handler."""
->>>>>>> 3d1c0d80
         logging.handlers.BufferingHandler.__init__(self, capacity)
         self.mailhost = mailhost
         self.mailport = None
@@ -109,11 +68,7 @@
             logging.Formatter("[%(asctime)s %(levelname)-5s] %(message)s"))
 
     def flush(self):
-<<<<<<< HEAD
-        """Flush the buffer."""
-=======
         """Flush the messages."""
->>>>>>> 3d1c0d80
         if len(self.buffer) > 0:
             try:
                 import smtplib
@@ -134,11 +89,7 @@
 
 
 def parse_args():
-<<<<<<< HEAD
-    """Parse command line arguments."""
-=======
     """Parse the command line arguments."""
->>>>>>> 3d1c0d80
     parser = argparse.ArgumentParser()
     parser.add_argument("configuration_file",
                         help="the configuration file to use")
@@ -165,21 +116,8 @@
 
 
 def setup_logger(args):
-<<<<<<< HEAD
     """Set up logging."""
     msgformat = '[%(asctime)-15s %(levelname)-8s] %(message)s'
-=======
-    """Set up a logger."""
-    global LOGGER
-    LOGGER = logging.getLogger("remove_it")
-
-    if args.verbose:
-        LOGGER.setLevel(logging.DEBUG)
-    elif args.quiet:
-        LOGGER.setLevel(logging.ERROR)
-    else:
-        LOGGER.setLevel(logging.INFO)
->>>>>>> 3d1c0d80
 
     if args.logfile:
         handler = logging.handlers.RotatingFileHandler(
@@ -200,11 +138,7 @@
 
 
 def setup_mailing(args, conf, info):
-<<<<<<< HEAD
-    """Set up log-handler to deal with sending messages/logs as mails."""
-=======
     """Set up the mailing handler."""
->>>>>>> 3d1c0d80
     if args.mail:
         try:
             mailhandler = BufferingSMTPHandler(
@@ -220,10 +154,6 @@
             LOGGER.addHandler(mailhandler)
 
 
-<<<<<<< HEAD
-def run(args, conf):
-    """Perform files cleaning and publish accordingly - called from main()."""
-=======
 def get_config_items(args, conf):
     """Get the configuration items."""
     config_items = []
@@ -243,7 +173,6 @@
 
 def run(args, conf):
     """Run the remove_it tool."""
->>>>>>> 3d1c0d80
     config_items = get_config_items(args, conf)
 
     LOGGER.debug("Setting up posttroll connection...")
@@ -264,11 +193,7 @@
 
 
 def main():
-<<<<<<< HEAD
-    """Take command line arguments and do the files cleaning."""
-=======
     """Parse args and run the remove_it tool."""
->>>>>>> 3d1c0d80
     conf = RawConfigParser()
 
     args = parse_args()
