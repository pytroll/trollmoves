#!/usr/bin/python
# Copyright (c) 2015 - 2022.
#

# Author(s):
#   Martin Raspaud <martin.raspaud@smhi.se>

# This program is free software: you can redistribute it and/or modify
# it under the terms of the GNU General Public License as published by
# the Free Software Foundation, either version 3 of the License, or
# (at your option) any later version.
#
# This program is distributed in the hope that it will be useful,
# but WITHOUT ANY WARRANTY; without even the implied warranty of
# MERCHANTABILITY or FITNESS FOR A PARTICULAR PURPOSE.  See the GNU
# General Public License for more details.
#
# You should have received a copy of the GNU General Public License
# along with this program. If not, see <http://www.gnu.org/licenses/>.
#

"""Setup file."""

from setuptools import setup
import versioneer


extras_require = {
    's3': [
        's3fs',
    ],
    'server': [
        'inotify',
        'paramiko',
        'scp',
        'watchdog',
    ],
}

all_extras = []
for extra_deps in extras_require.values():
    all_extras.extend(extra_deps)
extras_require['all'] = list(set(all_extras))

test_requires = ['pytroll_monitor'],

setup(name="trollmoves",
      version=versioneer.get_version(),
      description='Pytroll file utilities',
      author='Martin Raspaud',
      author_email='martin.raspaud@smhi.se',
      cmdclass=versioneer.get_cmdclass(),
      classifiers=["Development Status :: 4 - Beta",
                   "Intended Audience :: Science/Research",
                   "License :: OSI Approved :: GNU General Public License v3 " +
                   "or later (GPLv3+)",
                   "Operating System :: OS Independent",
                   "Programming Language :: Python",
                   "Topic :: Scientific/Engineering"],
      url="https://github.com/pytroll/trollmoves",
      scripts=['bin/move_it.py',
               'bin/move_it_server.py',
               'bin/move_it_client.py',
               'bin/move_it_mirror.py',
               'bin/remove_it.py',
               'bin/dispatcher.py',
               ],
      data_files=[],
      packages=['trollmoves'],
      zip_safe=False,
<<<<<<< HEAD
      install_requires=['pyinotify', 'posttroll>=1.5.1',
                        'trollsift', 'netifaces',
                        'pyzmq', 'inotify',
                        'scp', 'paramiko', 'pyyaml', 'watchdog'],
      tests_require=test_requires,
=======
      install_requires=[
          'posttroll>=1.5.1',
          'trollsift',
          'netifaces',
          'pyinotify',
          'pyyaml',
          'pyzmq',
      ],
>>>>>>> 662d86af
      extras_require=extras_require,
      )<|MERGE_RESOLUTION|>--- conflicted
+++ resolved
@@ -68,21 +68,9 @@
       data_files=[],
       packages=['trollmoves'],
       zip_safe=False,
-<<<<<<< HEAD
       install_requires=['pyinotify', 'posttroll>=1.5.1',
                         'trollsift', 'netifaces',
-                        'pyzmq', 'inotify',
-                        'scp', 'paramiko', 'pyyaml', 'watchdog'],
+                        'pyzmq', 'scp', 'pyyaml', 'watchdog'],
       tests_require=test_requires,
-=======
-      install_requires=[
-          'posttroll>=1.5.1',
-          'trollsift',
-          'netifaces',
-          'pyinotify',
-          'pyyaml',
-          'pyzmq',
-      ],
->>>>>>> 662d86af
       extras_require=extras_require,
       )