--- conflicted
+++ resolved
@@ -283,12 +283,10 @@
         if not var['uid'].endswith(unpack) and unpack != "xrit":
             return var
         packname = var.pop('uid')
-<<<<<<< HEAD
+
+        del var['uri']
         new_names = unpackers[unpack](os.path.join(local_dir, packname), delete, unpack_prog)
-=======
-        del var['uri']
-        new_names = unpackers[unpack](os.path.join(local_dir, packname), delete)
->>>>>>> 1cc48fca
+
 
         if unpack == "xrit":
             var['file'] = new_names
@@ -424,12 +422,15 @@
         with cache_lock:
             for uid in gen_dict_extract(msg.data, 'uid'):
                 file_cache.append(uid)
-<<<<<<< HEAD
+
                 # Add the segment to the processed log stored in filesystem
                 if circular_log is not None:
                     circular_log.insert_element(uid)
-
-        lmsg = unpack_and_create_local_message(response, local_dir, unpack, delete, unpack_prog)
+        try:
+            lmsg = unpack_and_create_local_message(response, local_dir, unpack, delete, unpack_prog)
+        except IOError:
+            LOGGER.exception("Couldn't unpack %s", str(response))
+            return
 
         if is_epilogue(msg.data["uid"]):
             #It is an epilogue segment
@@ -447,13 +448,6 @@
                 ref_segment_pattern = kwargs["ref_segment_pattern"] if "ref_segment_pattern" in kwargs else None
                 trigger_ref_file(msg, destination, kwargs['use_ref_file'], ref_segment_pattern)
 
-=======
-        try:
-            lmsg = unpack_and_create_local_message(response, local_dir, unpack, delete)
-        except IOError:
-            LOGGER.exception("Couldn't unpack %s", str(response))
-            return
->>>>>>> 1cc48fca
         if publisher:
             lmsg = make_uris(lmsg, destination, login)
             lmsg.data['origin'] = response.data['request_address']
