--- conflicted
+++ resolved
@@ -36,15 +36,11 @@
 
 from ftplib import FTP, all_errors, error_perm
 from paramiko import SSHClient, SSHException, AutoAddPolicy
-<<<<<<< HEAD
 from scp import SCPClient, SCPException
-=======
-from scp import SCPClient
 try:
     from s3fs import S3FileSystem
 except ImportError:
     S3FileSystem = None
->>>>>>> 499cf2f3
 
 from trollmoves.utils import clean_url
 
