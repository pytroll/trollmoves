<<<<<<< HEAD
#!/usr/bin/env python
# -*- coding: utf-8 -*-
#
# Copyright (c) 2018-2025 Trollmoves developers
#
#
# This program is free software: you can redistribute it and/or modify
# it under the terms of the GNU General Public License as published by
# the Free Software Foundation, either version 3 of the License, or
# (at your option) any later version.
#
# This program is distributed in the hope that it will be useful,
# but WITHOUT ANY WARRANTY; without even the implied warranty of
# MERCHANTABILITY or FITNESS FOR A PARTICULAR PURPOSE.  See the
# GNU General Public License for more details.
#
# You should have received a copy of the GNU General Public License
# along with this program.  If not, see <http://www.gnu.org/licenses/>.

=======
>>>>>>> 85334fa5
"""Test Trollmoves server."""

import datetime as dt
import os
import time
import unittest
from collections import deque
from tempfile import NamedTemporaryFile, TemporaryDirectory, gettempdir
from unittest.mock import MagicMock, patch

import pytest
from trollsift import globify

from trollmoves.server import MoveItServer, parse_args

tmp_dir = gettempdir()


def test_file_detected_with_inotify_is_published(tmp_path):
    """Test that a file detected with inotify is published."""
    from threading import Thread

    from posttroll.testing import patched_publisher

    test_file_path = tmp_path / "my_file.hdf"

    config_file = f"""
        [eumetcast-hrit-0deg]
        origin={str(test_file_path)}
        publisher_port=9010
        topic=/some/hdf/file
        delete=False
    """
    config_path = tmp_path / "config.ini"
    with open(config_path, "w") as fd:
        fd.write(config_file)

    cmd_args = parse_args([str(config_path)])

    with patched_publisher() as message_list:
        server = MoveItServer(cmd_args)
        server.reload_cfg_file(cmd_args.config_file)
        thr = Thread(target=server.run)
        thr.start()

        # Wait a bit so that the watcher is properly up and running
        time.sleep(.2)
        with open(test_file_path, "w") as fd:
            fd.write("hello!")

        time.sleep(.2)
        try:
            assert len(message_list) == 1
            assert str(test_file_path) in message_list[0]
        finally:
            server.chains_stop()
            thr.join()


def test_create_watchdog_notifier(tmp_path):
    """Test creating a polling notifier."""
    from trollmoves.server import create_watchdog_polling_notifier

    fname = "20200428_1000_foo.tif"
    file_path = tmp_path / fname

    fname_pattern = tmp_path / "{start_time:%Y%m%d_%H%M}_{product}.tif"
    pattern_path = tmp_path / fname_pattern

    function_to_run = MagicMock()
    observer = create_watchdog_polling_notifier(globify(str(pattern_path)), function_to_run, timeout=.1)
    observer.start()

    with open(os.path.join(file_path), "w") as fid:
        fid.write("")

    # Wait for a while for the watchdog to register the event
    time.sleep(.2)

    observer.stop()
    observer.join()

    function_to_run.assert_called_with(str(file_path))


@pytest.mark.parametrize("config,expected_timeout",
                         [({"origin": tmp_dir}, 1.0),
                          ({"origin": tmp_dir, "watchdog_timeout": 2.0}, 2.0),
                          ({"origin": tmp_dir, "watchdog_timeout": "3.0"}, 3.0),
                          ])
@patch("trollmoves.server.PollingObserver")
def test_create_watchdog_notifier_timeout_default(PollingObserver, config, expected_timeout):
    """Test creating a watchdog notifier with default settings."""
    from trollmoves.server import Chain
    chain = Chain("some_chain", config)
    function_to_run = MagicMock()
    chain.create_notifier(notifier_builder=None, use_polling=True, function_to_run_on_matching_files=function_to_run)
    PollingObserver.assert_called_with(timeout=expected_timeout)


def test_create_posttroll_notifier():
    """Test creating a posttroll notifier."""
    from trollmoves.server import Chain
    config = {"listen": "some_topic"}
    chain = Chain("some_chain", config)
    function_to_run = MagicMock()
    # assert no crash
    from posttroll.testing import patched_subscriber_recv
    with patched_subscriber_recv(["hello"]):
        chain.create_notifier(notifier_builder=None,
                              use_polling=True,
                              function_to_run_on_matching_files=function_to_run)
        chain.start()
        chain.stop()


def test_handler_does_not_dispatch_files_not_matching_pattern():
    """Test that the handle does not dispatch files that are not matching the pattern."""
    from trollmoves.server import WatchdogCreationHandler

    function_to_run = MagicMock()

    handler = WatchdogCreationHandler(function_to_run, pattern="bar")
    event = MagicMock()
    event.dest_path = "foo"
    event.is_directory = False
    assert handler.dispatch(event) is None


def _run_process_notify(process_notify, publisher):
    fname = "20200428_1000_foo.tif"
    fname_pattern = "{start_time:%Y%m%d_%H%M}_{product}.tif"

    with TemporaryDirectory() as tmpdir:
        matching_pattern = os.path.join(tmpdir, fname_pattern)
        pathname = os.path.join(tmpdir, fname)
        kwargs = {"origin": matching_pattern,
                  "request_address": "localhost",
                  "request_port": "9001",
                  "topic": "/topic"}

        with open(os.path.join(pathname), "w") as fid:
            fid.write("foo")

        process_notify(pathname, publisher, kwargs)

    return pathname, fname, kwargs


def _run_process_notify_with_message(process_notify, publisher):
    """Run process notification with a message."""
    from posttroll.message import Message
    fname = "20200428_1000_foo.tif"
    fname_pattern = "{start_time:%Y%m%d_%H%M}_{product}.tif"

    with TemporaryDirectory() as tmpdir:
        matching_pattern = os.path.join(tmpdir, fname_pattern)
        pathname = os.path.join(tmpdir, fname)
        kwargs = {"origin": matching_pattern,
                  "request_address": "localhost",
                  "request_port": "9001",
                  "topic": "/topic"}

        with open(os.path.join(pathname), "w") as fid:
            fid.write('foo')

        # Make message from filepath:
        msg_string = ('pytroll://topic file s@lx.serv.com 2018-10-25T01:15:54.752065 v1.01 application/json '
                      '{"sensor": "viirs", "format": "SDR", "variant": "DR", "uid": '
                      f'"{os.path.basename(pathname)}", "uri": '
                      f'"{pathname}"'
                      '}')
        message = Message(rawstr=msg_string)
        process_notify(message, publisher, kwargs)

    return pathname, fname, kwargs


@patch("trollmoves.server.file_cache", new_callable=deque)
def test_process_notify_matching_file_as_message(file_cache):
    """Test process_notify() with a file matching the configured pattern."""
    from trollmoves.server import process_notification
    publisher = MagicMock()
    pathname, fname, kwargs = _run_process_notify_with_message(process_notification, publisher)


@patch("trollmoves.server.file_cache", new_callable=deque)
def test_process_notify_matching_file(file_cache):
    """Test process_notify() with a file matching the configured pattern."""
    from posttroll.message import Message

    from trollmoves.server import process_notification

    publisher = MagicMock()

    pathname, fname, kwargs = _run_process_notify(process_notification, publisher)

    # Check that the message was formed correctly
    message_info = {"start_time": dt.datetime(2020, 4, 28, 10, 0),
                    "product": "foo",
                    "uri": pathname,
                    "uid": fname,
                    "request_address": "localhost:9001"}

    message = Message(rawstr=publisher.send.mock_calls[0][1][0])
    assert message.subject == kwargs["topic"]
    assert message.type == "file"
    assert message.data == message_info

    assert "/topic/20200428_1000_foo.tif" in file_cache
    assert len(file_cache) == 1


class TestDeleter(unittest.TestCase):
    """Test the deleter."""

    def test_empty_init_arguments_does_not_crash_add(self):
        """Test that empty init arguments still work."""
        from trollmoves.server import Deleter
        Deleter(dict()).add("bla")


CONFIG_INI = b"""
[eumetcast-hrit-0deg]
origin = /local_disk/tellicast/received/MSGHRIT/H-000-{nominal_time:%Y%m%d%H%M}-{compressed:_<2s}
request_port = 9094
publisher_port = 9010
info = sensor=seviri;variant=0DEG
topic = /1b/hrit-segment/0deg
delete = False
# Everything below this should end up in connection_parameters dict
connection_uptime = 30
ssh_key_filename = id_rsa.pub
ssh_private_key_file = id_rsa
ssh_connection_timeout = 30
connection_parameters__secret = secret
connection_parameters__client_kwargs__endpoint_url = https://endpoint.url
connection_parameters__client_kwargs__verify = false
"""


def test_read_config_ini_with_dicts():
    """Test reading a config in ini format when dictionary values should be created."""
    from trollmoves.server import read_config

    with NamedTemporaryFile(suffix=".ini") as config_file:
        config_file.write(CONFIG_INI)
        config_file.flush()
        with pytest.warns(UserWarning, match="Consider using connection_parameters__"):
            config = read_config(config_file.name)
        eumetcast = config["eumetcast-hrit-0deg"]
        assert "origin" in eumetcast
        assert "request_port" in eumetcast
        assert "publisher_port" in eumetcast
        assert "info" in eumetcast
        assert "topic" in eumetcast
        assert "delete" in eumetcast
        expected_conn_params = {
            "secret": "secret",
            "client_kwargs": {
                "endpoint_url": "https://endpoint.url",
                "verify": False,
            },
            "connection_uptime": "30",
            "ssh_key_filename": "id_rsa.pub",
            "ssh_private_key_file": "id_rsa",
            "ssh_connection_timeout": "30",
        }
        assert eumetcast["connection_parameters"] == expected_conn_params


class TestMoveItServer:
    """Test the move it server."""

    def test_reloads_config_crashes_when_config_file_does_not_exist(self):
        """Test that reloading a non existing config file crashes."""
        cmd_args = parse_args(["--port", "9999", "somefile99999.cfg"])
        server = MoveItServer(cmd_args)
        with pytest.raises(FileNotFoundError):
            server.reload_cfg_file(cmd_args.config_file)

    @patch("trollmoves.move_it_base.Publisher")
    def test_reloads_config_on_example_config(self, fake_publisher):
        """Test that config can be reloaded with basic example."""
        with NamedTemporaryFile() as temporary_config_file:
            temporary_config_file.write(CONFIG_INI)
            config_filename = temporary_config_file.name
            cmd_args = parse_args(["--port", "9999", config_filename])
            server = MoveItServer(cmd_args)
            server.reload_cfg_file(cmd_args.config_file)

    @patch("trollmoves.move_it_base.Publisher")
    @patch("trollmoves.server.MoveItServer.reload_config")
    def test_reloads_config_calls_reload_config(self, mock_reload_config, mock_publisher):
        """Test that config file can be reloaded."""
        with NamedTemporaryFile() as temporary_config_file:
            temporary_config_file.write(CONFIG_INI)
            config_filename = temporary_config_file.name
            cmd_args = parse_args(["--port", "9999", config_filename])
            server = MoveItServer(cmd_args)
            server.reload_cfg_file(cmd_args.config_file)
            mock_reload_config.assert_called_once()

    @patch("trollmoves.move_it_base.Publisher")
    @patch("trollmoves.server.MoveItServer.reload_config")
    def test_signal_reloads_config_calls_reload_config(self, mock_reload_config, mock_publisher):
        """Test that config file can be reloaded through signal."""
        with NamedTemporaryFile() as temporary_config_file:
            temporary_config_file.write(CONFIG_INI)
            config_filename = temporary_config_file.name
            cmd_args = parse_args([config_filename])
            client = MoveItServer(cmd_args)
            client.signal_reload_cfg_file()
            mock_reload_config.assert_called_once()


@patch("trollmoves.server.get_context")
@patch("trollmoves.server.Poller.poll")
@patch("trollmoves.server.RequestManager._set_station")
@patch("trollmoves.server.RequestManager._set_out_socket")
@patch("trollmoves.server.RequestManager._get_address_and_payload")
@patch("trollmoves.server.RequestManager._validate_file_pattern")
@patch("trollmoves.server.RequestManager._process_request")
def test_requestmanager_run_valid_pytroll_message(patch_process_request,
                                                  patch_validate_file_pattern,
                                                  patch_get_address_and_payload,
                                                  patch_set_out_socket,
                                                  patch_set_station,
                                                  patch_poller,
                                                  patch_get_context):
    """Test request manager run with valid address and payload."""
    from posttroll.message import _MAGICK
    from zmq import POLLIN

    from trollmoves.server import RequestManager
    payload = (_MAGICK +
               r"/test/1/2/3 info ras@hawaii 2008-04-11T22:13:22.123000 v1.01" +
               r' text/ascii "what' + r"'" + r's up doc"')
    address = b"tcp://192.168.10.8:37325"
    patch_get_address_and_payload.return_value = address, payload
    port = 9876
    patch_poller.return_value = {"POLLIN": POLLIN}
    req_man = RequestManager(port)
    req_man.out_socket = "POLLIN"
    req_man._run_loop()
    patch_process_request.assert_called_once()


@patch("trollmoves.server.get_context")
@patch("trollmoves.server.Poller.poll")
@patch("trollmoves.server.RequestManager._set_station")
@patch("trollmoves.server.RequestManager._set_out_socket")
@patch("trollmoves.server.RequestManager._get_address_and_payload")
@patch("trollmoves.server.RequestManager._validate_file_pattern")
def test_requestmanager_run_MessageError_exception(patch_validate_file_pattern,
                                                   patch_get_address_and_payload,
                                                   patch_set_out_socket,
                                                   patch_set_station,
                                                   patch_poller,
                                                   patch_get_context,
                                                   caplog):
    """Test request manager run with invalid payload causing a MessageError exception."""
    import logging

    from zmq import POLLIN

    from trollmoves.server import RequestManager
    patch_get_address_and_payload.return_value = "address", "fake_payload"
    port = 9876
    patch_poller.return_value = {"POLLIN": POLLIN}
    req_man = RequestManager(port)
    req_man.out_socket = "POLLIN"
    with caplog.at_level(logging.DEBUG):
        req_man._run_loop()
    assert "Failed to create message from payload: fake_payload with address address" in caplog.text


@patch("trollmoves.server.RequestManager._validate_file_pattern")
def test_requestmanager_is_delete_set(patch_validate_file_pattern):
    """Test delete default config."""
    from trollmoves.server import RequestManager
    port = 9876
    req_man = RequestManager(port, attrs={})
    assert req_man._is_delete_set() is False


@patch("trollmoves.server.RequestManager._validate_file_pattern")
def test_requestmanager_is_delete_set_True(patch_validate_file_pattern):
    """Test setting delete to True."""
    from trollmoves.server import RequestManager
    port = 9876
    req_man = RequestManager(port, attrs={"delete": True})
    assert req_man._is_delete_set() is True


def test_unpack_with_delete(tmp_path):
    """Test unpacking with deletion."""
    import bz2
    zipped_file = tmp_path / "my_file.txt.bz2"
    with open(zipped_file, "wb") as fd_:
        fd_.write(bz2.compress(b"hello world", 5))

    from trollmoves.server import unpack

    res = unpack(zipped_file, delete=True, working_directory=tmp_path, compression="bzip")
    assert not os.path.exists(zipped_file)
    assert res == os.path.splitext(zipped_file)[0]<|MERGE_RESOLUTION|>--- conflicted
+++ resolved
@@ -1,25 +1,3 @@
-<<<<<<< HEAD
-#!/usr/bin/env python
-# -*- coding: utf-8 -*-
-#
-# Copyright (c) 2018-2025 Trollmoves developers
-#
-#
-# This program is free software: you can redistribute it and/or modify
-# it under the terms of the GNU General Public License as published by
-# the Free Software Foundation, either version 3 of the License, or
-# (at your option) any later version.
-#
-# This program is distributed in the hope that it will be useful,
-# but WITHOUT ANY WARRANTY; without even the implied warranty of
-# MERCHANTABILITY or FITNESS FOR A PARTICULAR PURPOSE.  See the
-# GNU General Public License for more details.
-#
-# You should have received a copy of the GNU General Public License
-# along with this program.  If not, see <http://www.gnu.org/licenses/>.
-
-=======
->>>>>>> 85334fa5
 """Test Trollmoves server."""
 
 import datetime as dt
