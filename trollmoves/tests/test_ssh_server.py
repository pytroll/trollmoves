--- conflicted
+++ resolved
@@ -33,14 +33,11 @@
 
 from paramiko import SSHException
 import pytest
-import logging
 import socket
-import sys
 
 import trollmoves
 
 logger = logging.getLogger()
-<<<<<<< HEAD
 
 
 class MockChannel:
@@ -53,8 +50,6 @@
     def readlines(self):
         return self.content
 
-=======
->>>>>>> 5149f50b
 
 class TestSSHMovers(unittest.TestCase):
     """Tests for SSH Mover."""
@@ -370,5 +365,6 @@
         finally:
             logger.removeHandler(stream_handler)
 
+
 if __name__ == '__main__':
     unittest.main()