--- conflicted
+++ resolved
@@ -173,11 +173,7 @@
 
 @pytest.fixture
 def listener():
-<<<<<<< HEAD
-    """Fix a listener."""
-=======
     """Create a fixture for a listener."""
->>>>>>> 662d86af
     with patch('trollmoves.client.CTimer'):
         with patch('trollmoves.heartbeat_monitor.Monitor'):
             with patch('trollmoves.client.Subscriber'):
@@ -189,11 +185,7 @@
 
 @pytest.fixture
 def delayed_listener():
-<<<<<<< HEAD
-    """Fix a delayed listener."""
-=======
     """Create a fixture for a delayed listener."""
->>>>>>> 662d86af
     with patch('trollmoves.client.CTimer'):
         with patch('trollmoves.heartbeat_monitor.Monitor'):
             with patch('trollmoves.client.Subscriber'):
@@ -231,51 +223,31 @@
 
 @pytest.fixture
 def client_config_1_item():
-<<<<<<< HEAD
-    """Fix client config #1 item."""
-=======
     """Create a fixture for a client config."""
->>>>>>> 662d86af
     yield _write_named_temporary_config(CLIENT_CONFIG_1_ITEM)
 
 
 @pytest.fixture
 def client_config_1_item_non_pub_provider_item_modified():
-<<<<<<< HEAD
-    """Fix client config #1 item with non pub provider item modified."""
-=======
     """Create a fixture for a client config."""
->>>>>>> 662d86af
     yield _write_named_temporary_config(CLIENT_CONFIG_1_ITEM_NON_PUB_PROVIDER_ITEM_MODIFIED)
 
 
 @pytest.fixture
 def client_config_1_item_two_providers():
-<<<<<<< HEAD
-    """Fix client config #1 item with two providers."""
-=======
     """Create a fixture for a client config."""
->>>>>>> 662d86af
     yield _write_named_temporary_config(CLIENT_CONFIG_1_ITEM_TWO_PROVIDERS)
 
 
 @pytest.fixture
 def client_config_1_item_topic_changed():
-<<<<<<< HEAD
-    """Fix client config #1 with item topic changed."""
-=======
     """Create a fixture for a client config."""
->>>>>>> 662d86af
     yield _write_named_temporary_config(CLIENT_CONFIG_1_ITEM_TOPIC_CHANGED)
 
 
 @pytest.fixture
 def client_config_1_pub_item_modified():
-<<<<<<< HEAD
-    """Fix client config #1 with pub item modified."""
-=======
     """Create a fixture for a client config."""
->>>>>>> 662d86af
     yield _write_named_temporary_config(CLIENT_CONFIG_1_PUB_ITEM_MODIFIED)
 
 
@@ -287,51 +259,31 @@
 
 @pytest.fixture
 def client_config_2_items():
-<<<<<<< HEAD
-    """Fix client config #2 items."""
-=======
     """Create a fixture for a client config."""
->>>>>>> 662d86af
     yield _write_named_temporary_config(CLIENT_CONFIG_2_ITEMS)
 
 
 @pytest.fixture
 def compression_config():
-<<<<<<< HEAD
-    """Fix compression config."""
-=======
     """Create a fixture for compression config."""
->>>>>>> 662d86af
     yield _write_named_temporary_config(COMPRESSION_CONFIG)
 
 
 @pytest.fixture
 def test_txt_file_1():
-<<<<<<< HEAD
-    """Fix text file number 1."""
-=======
     """Create a fixture for text file."""
->>>>>>> 662d86af
     yield _write_named_temporary_config("test 1\n")
 
 
 @pytest.fixture
 def test_txt_file_2():
-<<<<<<< HEAD
-    """Fix text file number 2."""
-=======
     """Create a fixture for text file."""
->>>>>>> 662d86af
     yield _write_named_temporary_config("test 2\n")
 
 
 @pytest.fixture
 def chain_config_with_one_item(client_config_1_item):
-<<<<<<< HEAD
-    """Fix chain config with one item."""
-=======
     """Create a fixture for config with one item."""
->>>>>>> 662d86af
     from trollmoves.client import read_config
 
     try:
@@ -992,24 +944,6 @@
     assert len(file_cache) == 1
 
 
-@patch('os.makedirs')
-@patch('trollmoves.client.send_request')
-def test_request_push_disable_directory_creation(send_request, os_makedirs):
-    """Test trollmoves.client.request_push() with target directory creation disabled."""
-    from trollmoves.client import request_push
-
-    send_request.return_value = [MSG_FILE2, 'localhost']
-    publisher = MagicMock()
-    kwargs = {'transfer_req_timeout': 1.0, 'req_timeout': 1.0, 'create_target_directory': False}
-
-    not_local_path = 'scp://host:/path/not/existing/on/this/server'
-    request_push(MSG_FILE2, not_local_path, 'login', publisher=publisher,
-                 **kwargs)
-    os_makedirs.assert_not_called()
-    dest = send_request.mock_calls[0].args[1].data["destination"]
-    assert "scp://login@host/path/not/existing/on/this/server" == dest
-
-
 def test_read_config(client_config_1_item):
     """Test config handling."""
     from trollmoves.client import read_config
@@ -1025,8 +959,7 @@
     section_keys = conf[section_name].keys()
     for key in ["delete", "working_directory", "compression",
                 "heartbeat", "req_timeout", "transfer_req_timeout",
-                "nameservers", "providers", "topic", "publish_port",
-                "create_target_directory"]:
+                "nameservers", "providers", "topic", "publish_port", ]:
         assert key in section_keys
     assert isinstance(conf[section_name]["providers"], list)
 
@@ -1034,7 +967,7 @@
 @patch('trollmoves.client.request_push')
 @patch('trollmoves.client.create_publisher_from_dict_config')
 @patch('trollmoves.client.Listener')
-def test_reload_config_single_chain(Listener, create_publisher_from_dict_config, request_push, client_config_1_item):
+def test_reload_config_single_chain(Listener, NoisyPublisher, request_push, client_config_1_item):
     """Test trollmoves.client.reload_config() with a single chain."""
     from trollmoves.client import reload_config
 
@@ -1044,7 +977,7 @@
         reload_config(client_config_1_item, chains)
         assert len(chains) == 1
         assert "eumetcast_hrit_0deg_scp_hot_spare" in chains
-        assert create_publisher_from_dict_config.call_count == 1
+        assert NoisyPublisher.call_count == 1
         assert Listener.call_count == 4
     finally:
         _stop_chains(chains)
@@ -1054,8 +987,7 @@
 @patch('trollmoves.client.request_push')
 @patch('trollmoves.client.create_publisher_from_dict_config')
 @patch('trollmoves.client.Listener')
-def test_reload_config_chain_added(Listener, create_publisher_from_dict_config, request_push,
-                                   client_config_1_item, client_config_2_items):
+def test_reload_config_chain_added(Listener, NoisyPublisher, request_push, client_config_1_item, client_config_2_items):
     """Test trollmoves.client.reload_config() when a chain is added."""
     from trollmoves.client import reload_config
 
@@ -1067,7 +999,7 @@
         assert len(chains) == 2
         assert "eumetcast_hrit_0deg_scp_hot_spare" in chains
         assert "foo" in chains
-        assert create_publisher_from_dict_config.call_count == 2
+        assert NoisyPublisher.call_count == 2
         assert Listener.call_count == 5
     finally:
         _stop_chains(chains)
@@ -1078,7 +1010,7 @@
 @patch('trollmoves.client.request_push')
 @patch('trollmoves.client.create_publisher_from_dict_config')
 @patch('trollmoves.client.Listener')
-def test_reload_config_chain_removed(Listener, create_publisher_from_dict_config, request_push,
+def test_reload_config_chain_removed(Listener, NoisyPublisher, request_push,
                                      client_config_1_item, client_config_2_items):
     """Test trollmoves.client.reload_config() when a chain is added."""
     from trollmoves.client import reload_config
@@ -1091,7 +1023,7 @@
         assert len(chains) == 1
         assert "eumetcast_hrit_0deg_scp_hot_spare" in chains
         assert "foo" not in chains
-        assert create_publisher_from_dict_config.call_count == 2
+        assert NoisyPublisher.call_count == 2
         assert Listener.call_count == 5
     finally:
         _stop_chains(chains)
@@ -1110,8 +1042,7 @@
 @patch('trollmoves.client.request_push')
 @patch('trollmoves.client.create_publisher_from_dict_config')
 @patch('trollmoves.client.Listener')
-def test_reload_config_publisher_items_not_changed(Listener, create_publisher_from_dict_config, request_push,
-                                                   client_config_1_item,
+def test_reload_config_publisher_items_not_changed(Listener, NoisyPublisher, request_push, client_config_1_item,
                                                    client_config_1_item_non_pub_provider_item_modified):
     """Test trollmoves.client.reload_config() when other than publisher related items are changed."""
     from trollmoves.client import reload_config
@@ -1120,9 +1051,9 @@
 
     try:
         reload_config(client_config_1_item, chains)
-        create_publisher_from_dict_config.assert_called_once()
+        NoisyPublisher.assert_called_once()
         reload_config(client_config_1_item_non_pub_provider_item_modified, chains)
-        create_publisher_from_dict_config.assert_called_once()
+        NoisyPublisher.assert_called_once()
     finally:
         _stop_chains(chains)
         os.remove(client_config_1_item)
@@ -1132,8 +1063,7 @@
 @patch('trollmoves.client.request_push')
 @patch('trollmoves.client.create_publisher_from_dict_config')
 @patch('trollmoves.client.Listener')
-def test_reload_config_publisher_items_changed(Listener, create_publisher_from_dict_config, request_push,
-                                               client_config_1_item,
+def test_reload_config_publisher_items_changed(Listener, NoisyPublisher, request_push, client_config_1_item,
                                                client_config_1_pub_item_modified):
     """Test trollmoves.client.reload_config() when publisher related items are changed."""
     from trollmoves.client import reload_config
@@ -1142,9 +1072,9 @@
 
     try:
         reload_config(client_config_1_item, chains)
-        create_publisher_from_dict_config.assert_called_once()
+        NoisyPublisher.assert_called_once()
         reload_config(client_config_1_pub_item_modified, chains)
-        assert create_publisher_from_dict_config.call_count == 2
+        assert NoisyPublisher.call_count == 2
     finally:
         _stop_chains(chains)
         os.remove(client_config_1_item)
@@ -1154,8 +1084,7 @@
 @patch('trollmoves.client.request_push')
 @patch('trollmoves.client.create_publisher_from_dict_config')
 @patch('trollmoves.client.Listener')
-def test_reload_config_providers_not_changed(Listener, create_publisher_from_dict_config, request_push,
-                                             client_config_1_item,
+def test_reload_config_providers_not_changed(Listener, NoisyPublisher, request_push, client_config_1_item,
                                              client_config_1_item_non_pub_provider_item_modified):
     """Test trollmoves.client.reload_config() when other than provider related options are changed."""
     from trollmoves.client import reload_config
@@ -1177,7 +1106,7 @@
 @patch('trollmoves.client.request_push')
 @patch('trollmoves.client.create_publisher_from_dict_config')
 @patch('trollmoves.client.Listener')
-def test_reload_config_providers_added(Listener, create_publisher_from_dict_config, request_push, client_config_1_item,
+def test_reload_config_providers_added(Listener, NoisyPublisher, request_push, client_config_1_item,
                                        client_config_1_item_two_providers):
     """Test trollmoves.client.reload_config() when providers are added."""
     from trollmoves.client import reload_config
@@ -1207,8 +1136,7 @@
 @patch('trollmoves.client.request_push')
 @patch('trollmoves.client.create_publisher_from_dict_config')
 @patch('trollmoves.client.Listener')
-def test_reload_config_providers_removed(Listener, create_publisher_from_dict_config, request_push,
-                                         client_config_1_item,
+def test_reload_config_providers_removed(Listener, NoisyPublisher, request_push, client_config_1_item,
                                          client_config_1_item_two_providers):
     """Test trollmoves.client.reload_config() when providers are removed."""
     from trollmoves.client import reload_config
@@ -1234,8 +1162,7 @@
 @patch('trollmoves.client.request_push')
 @patch('trollmoves.client.create_publisher_from_dict_config')
 @patch('trollmoves.client.Listener')
-def test_reload_config_provider_topic_changed(Listener, create_publisher_from_dict_config, request_push,
-                                              client_config_1_item,
+def test_reload_config_provider_topic_changed(Listener, NoisyPublisher, request_push, client_config_1_item,
                                               client_config_1_item_topic_changed):
     """Test trollmoves.client.reload_config() when the message topic is changed."""
     from trollmoves.client import reload_config
@@ -1534,7 +1461,7 @@
 
 @patch('trollmoves.client.create_publisher_from_dict_config')
 @patch('trollmoves.client.Listener')
-def test_chain_publisher_needs_restarting_port_modified(Listener, create_publisher_from_dict_config):
+def test_chain_publisher_needs_restarting_port_modified(Listener, NoisyPublisher):
     """Test the publisher_needs_restarting() method of Chain object when publish port is modified."""
     from trollmoves.client import Chain
 
@@ -1567,7 +1494,6 @@
     assert res.data['uri'] == kwargs['uri']
 
 
-<<<<<<< HEAD
 config_file = b"""
 [eumetcast_hrit_0deg_ftp]
 providers = satmottag2:9010 satmottag:9010 explorer:9010
@@ -1623,7 +1549,8 @@
             client = MoveItClient(cmd_args)
             client.signal_reload_cfg_file()
             mock_reload_config.assert_called_once()
-=======
+
+
 def test_create_local_dir():
     """Test creation of local directory."""
     from tempfile import mkdtemp
@@ -1697,5 +1624,4 @@
         conf = read_config(client_config_2_items)
     finally:
         os.remove(client_config_2_items)
-    assert isinstance(conf['foo']['nameservers'], (list, tuple))
->>>>>>> 662d86af
+    assert isinstance(conf['foo']['nameservers'], (list, tuple))