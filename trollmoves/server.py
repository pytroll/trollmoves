--- conflicted
+++ resolved
@@ -34,24 +34,11 @@
 import time
 import datetime
 import traceback
-<<<<<<< HEAD
 from six.moves.configparser import RawConfigParser
 from ftplib import FTP, all_errors
 from six.moves.queue import Empty, Queue
 from threading import Thread
 from six.moves.urllib.parse import urlparse, urlunparse
-=======
-import socket
-import tempfile
-
-from six.moves.configparser import ConfigParser
-from ftplib import FTP, all_errors, error_perm
-from six.moves.queue import Empty, Queue
-from six.moves.urllib.parse import urlparse, urlunparse
-from six import string_types
-from collections import deque
-from threading import Thread, Event, current_thread, Lock
->>>>>>> 005d9d51
 
 import pyinotify
 from zmq import NOBLOCK, POLLIN, PULL, PUSH, ROUTER, Poller, ZMQError
@@ -264,16 +251,12 @@
             LOGGER.exception("Something went wrong"
                              " when processing the request: %s", str(message))
         finally:
-<<<<<<< HEAD
-            LOGGER.debug("Response: %s", str(message))
-            in_socket.send_multipart([address, b'', str(reply)])
-=======
             LOGGER.debug("Response: " + str(reply))
             try:
                 in_socket.send_multipart([address, b'', str(reply)])
             except TypeError:
-                in_socket.send_multipart([address, b'', bytes(str(reply), 'utf-8')])
->>>>>>> 005d9d51
+                in_socket.send_multipart([address, b'', bytes(str(reply),
+                                                              'utf-8')])
 
     def run(self):
         while self._loop:
@@ -426,13 +409,9 @@
             "request_address", get_own_ip()) + ":" + attrs["request_port"]
         msg = Message(attrs["topic"], 'file', info)
         publisher.send(str(msg))
-<<<<<<< HEAD
-        LOGGER.debug("Message sent: %s", str(msg))
-=======
         with file_cache_lock:
             file_cache.appendleft(attrs["topic"] + '/' + info["uid"])
-        LOGGER.debug("Message sent: " + str(msg))
->>>>>>> 005d9d51
+        LOGGER.debug("Message sent: %s", str(msg))
 
     tnotifier = pyinotify.ThreadedNotifier(wm_, EventHandler(fun))
 
@@ -463,18 +442,10 @@
         res[section] = dict(cp_.items(section))
         res[section].setdefault("working_directory", None)
         res[section].setdefault("compression", False)
-<<<<<<< HEAD
-
-        if "origin" not in res[section]:
-            LOGGER.warning("Incomplete section %s: add an 'origin' item.",
-                           section)
+        if ("origin" not in res[section]) and ('listen' not in res[section]):
+            LOGGER.warning("Incomplete section %s: add an 'origin' or "
+                           "'listen' item.", section)
             LOGGER.info("Ignoring section %s: incomplete.", section)
-=======
-        if ("origin" not in res[section]) and ('listen' not in res[section]):
-            LOGGER.warning("Incomplete section " + section +
-                           ": add an 'origin' or 'listen' item.")
-            LOGGER.info("Ignoring section " + section + ": incomplete.")
->>>>>>> 005d9d51
             del res[section]
             continue
 
@@ -569,13 +540,8 @@
         del chains[key]
         LOGGER.debug("Removed %s", key)
 
-<<<<<<< HEAD
     LOGGER.debug("Reloaded config from %s", filename)
-    if old_glob:
-=======
-    LOGGER.debug("Reloaded config from " + filename)
     if old_glob and not disable_backlog:
->>>>>>> 005d9d51
         time.sleep(3)
         for pattern, fun in old_glob:
             process_old_files(pattern, fun)
@@ -660,13 +626,8 @@
                 new_path = unpack_fun(pathname, working_directory, prog)
             else:
                 new_path = unpack_fun(pathname, working_directory)
-<<<<<<< HEAD
-        except:
+        except Exception:
             LOGGER.exception("Could not decompress %s", pathname)
-=======
-        except Exception:
-            LOGGER.exception("Could not decompress " + pathname)
->>>>>>> 005d9d51
         else:
             if delete.lower() in ["1", "yes", "true", "on"]:
                 os.remove(pathname)
@@ -684,12 +645,7 @@
     new_dest = dest_url._replace(path=os.path.join(dest_url.path, rel_path))
     fake_dest = clean_url(new_dest)
 
-<<<<<<< HEAD
     LOGGER.debug("Copying to: %s", fake_dest)
-    dest_url = urlparse(dest)
-=======
-    LOGGER.debug("Copying to: " + fake_dest)
->>>>>>> 005d9d51
     try:
         mover = MOVERS[dest_url.scheme]
     except KeyError:
