name: CI

on: [push, pull_request]

jobs:
  test:
    runs-on: ${{ matrix.os }}
    strategy:
      fail-fast: true
      matrix:
        os: ["ubuntu-latest"]
<<<<<<< HEAD
        python-version: ["3.9", "3.10", "3.11"]
=======
        python-version: ["3.10", "3.11", "3.12"]
>>>>>>> 3d1c0d80

    env:
      PYTHON_VERSION: ${{ matrix.python-version }}
      OS: ${{ matrix.os }}
      ACTIONS_ALLOW_UNSECURE_COMMANDS: true

    steps:
      - name: Checkout source
        uses: actions/checkout@v4

      - name: Set up Python ${{ matrix.python-version }}
        uses: actions/setup-python@v5
        with:
          python-version: ${{ matrix.python-version }}

      - name: Install dependencies
        run: |
          pip install -U pytest!=8.1.1 pytest-cov pytest-bdd pytest-reraise pyyaml trollsift posttroll>=1.11 paramiko scp watchdog!=4.0.0 pytroll-collectors>=0.16.0 fsspec s3fs pytroll-watchers>=0.6.0

      - name: Install trollmoves
        run: |
          pip install --no-deps -e .

      - name: Create ssh keys for mover testing
        run: |
          ssh-keygen -b 2048 -t rsa -f /home/runner/.ssh/id_rsa -N ""

      - name: Create authorized_keys file
        run: |
          cp /home/runner/.ssh/id_rsa.pub /home/runner/.ssh/authorized_keys

      - name: Run unit tests
        run: |
          pytest --cov=trollmoves trollmoves/tests --cov-report=xml

      - name: Upload unittest coverage to Codecov
        uses: codecov/codecov-action@v5
        with:
          flags: unittests
          file: ./coverage.xml
          env_vars: OS,PYTHON_VERSION,UNSTABLE<|MERGE_RESOLUTION|>--- conflicted
+++ resolved
@@ -9,11 +9,7 @@
       fail-fast: true
       matrix:
         os: ["ubuntu-latest"]
-<<<<<<< HEAD
-        python-version: ["3.9", "3.10", "3.11"]
-=======
         python-version: ["3.10", "3.11", "3.12"]
->>>>>>> 3d1c0d80
 
     env:
       PYTHON_VERSION: ${{ matrix.python-version }}
